--- conflicted
+++ resolved
@@ -99,7 +99,7 @@
 
 ### Running vcluster Tests
 
-You can run the test suite with `./hack/test.sh` which should execute all the vcluster tests.
+You can run the unit test suite with `./hack/test.sh` which should execute all the vcluster tests. For running conformance tests, please take a look at [conformance tests](https://github.com/loft-sh/vcluster/tree/main/conformance/v1.20)
 
 ### License
 
@@ -107,8 +107,4 @@
 
 ### Copyright notice
 
-<<<<<<< HEAD
-It is important to state that you retain copyright for your contributions, but agree to license them for usage by the project and author(s) under the Apache 2.0 license. Git retains history of authorship, but we use a catch-all statement rather than individual names.
-=======
-You can run the unit test suite with `./hack/test.sh` which should execute all the vcluster tests. For running conformance tests, please take a look at [conformance tests](https://github.com/loft-sh/vcluster/tree/main/conformance/v1.20)
->>>>>>> d3df3d6f
+It is important to state that you retain copyright for your contributions, but agree to license them for usage by the project and author(s) under the Apache 2.0 license. Git retains history of authorship, but we use a catch-all statement rather than individual names.